--- conflicted
+++ resolved
@@ -16,20 +16,6 @@
 pub mod cycle_tracking;
 pub use cycle_tracking::*;
 
-<<<<<<< HEAD
-#[cfg(feature = "sha256")]
-pub mod sha256;
-
-#[cfg(feature = "sha256")]
-pub use sha256::*;
-
-#[cfg(feature = "keccak256")]
-pub mod keccak256;
-#[cfg(feature = "keccak256")]
-pub use keccak256::*;
-
-=======
->>>>>>> 21a8d919
 // This is a dummy _HEAP_PTR to keep the compiler happy.
 // It should never be used when compiled as a guest or with
 // our custom allocator
