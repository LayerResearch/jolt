--- conflicted
+++ resolved
@@ -26,11 +26,6 @@
     "postcard/use-std",
     "jolt-sdk-macros/guest-std",
 ]
-<<<<<<< HEAD
-sha256 = []
-keccak256 = []
-=======
->>>>>>> 21a8d919
 
 [dependencies]
 postcard = { version = "1.0.8", default-features = false }
