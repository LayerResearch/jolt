--- conflicted
+++ resolved
@@ -20,12 +20,9 @@
     "dep:ark-ec",
     "dep:ark-bn254",
     "postcard/use-std",
-<<<<<<< HEAD
     "dep:sha3",
-=======
     "dep:getrandom",
     "dep:rand",
->>>>>>> 06bfc4c0
 ]
 guest-std = [
     "postcard/use-std",
@@ -46,12 +43,8 @@
 common = { path = "../common", optional = true }
 jolt-core = { path = "../jolt-core", optional = true }
 tracer = { path = "../tracer", optional = true }
-<<<<<<< HEAD
+getrandom = { version = "0.2.16", features = ["custom"], optional = true }
+rand = { version = "0.8.5", optional = true }
 
 [dev-dependencies]
-hex-literal = "0.4.1"
-=======
-common = { path = "../common", optional = true }
-getrandom = { version = "0.2.16", features = ["custom"], optional = true }
-rand = { version = "0.8.5", optional = true }
->>>>>>> 06bfc4c0
+hex-literal = "0.4.1"