--- conflicted
+++ resolved
@@ -548,8 +548,10 @@
             init_memory_state,
             1 << 16,
         );
-        let (jolt_proof, io_device, debug_info) =
-            JoltRV32IM::prove(&preprocessing, &mut program, &inputs);
+        let elf_contents_opt = program.get_elf_contents();
+        let elf_contents = elf_contents_opt.as_deref().expect("elf contents is None");
+        let (jolt_proof, io_device, debug_info) =
+            JoltRV32IM::prove(&preprocessing, elf_contents, &inputs);
 
         let verifier_preprocessing = JoltVerifierPreprocessing::from(&preprocessing);
         let verification_result =
@@ -578,11 +580,7 @@
         let elf_contents_opt = program.get_elf_contents();
         let elf_contents = elf_contents_opt.as_deref().expect("elf contents is None");
         let (jolt_proof, io_device, debug_info) =
-<<<<<<< HEAD
-            JoltRV32IM::prove(&preprocessing, &mut program, &inputs);
-=======
             JoltRV32IM::prove(&preprocessing, elf_contents, &[50]);
->>>>>>> 1a62a0d7
 
         let verifier_preprocessing = JoltVerifierPreprocessing::from(&preprocessing);
         let verification_result =
