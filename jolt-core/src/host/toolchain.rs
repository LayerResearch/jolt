--- conflicted
+++ resolved
@@ -22,22 +22,6 @@
 pub fn install_toolchain() -> Result<()> {
     if !has_toolchain() {
         let client = Client::builder().user_agent("Mozilla/5.0").build()?;
-<<<<<<< HEAD
-        let toolchain_url = toolchain_url();
-
-        let rt = Runtime::new().unwrap();
-        rt.block_on(retry_times(DOWNLOAD_RETRIES, DELAY_BASE_MS, || {
-            download_toolchain(&client, &toolchain_url)
-        }))?;
-        unpack_toolchain()?;
-        remove_archive()?;
-        link_toolchain()?;
-        write_tag_file()?;
-        println!(
-            "\"riscv64imac-jolt-zkvm-elf\" toolchain installed successfully at {:?}",
-            jolt_dir()
-        );
-=======
         let rt = Runtime::new()?;
 
         for channel in ["stable", "nightly"] {
@@ -54,7 +38,6 @@
                 jolt_dir()
             );
         }
->>>>>>> 06bfc4c0
     }
     Ok(())
 }
@@ -109,11 +92,7 @@
         .args([
             "toolchain",
             "link",
-<<<<<<< HEAD
-            "riscv64imac-jolt-zkvm-elf",
-=======
             &toolchain_name,
->>>>>>> 06bfc4c0
             link_path.to_str().unwrap(),
         ])
         .output()?;
@@ -210,11 +189,7 @@
         .args(["target", "remove", "riscv64imac-unknown-none-elf"])
         .output()?;
 
-<<<<<<< HEAD
-    println!("\"riscv64imac-unknown-none-elf\" toolchain uninstalled successfully");
-=======
     println!("\"riscv\" toolchains uninstalled successfully");
->>>>>>> 06bfc4c0
     Ok(())
 }
 
@@ -226,12 +201,6 @@
         return Ok(());
     }
 
-<<<<<<< HEAD
-    // Remove the linked toolchain from rustup
-    let output = std::process::Command::new("rustup")
-        .args(["toolchain", "remove", "riscv64imac-jolt-zkvm-elf"])
-        .output()?;
-=======
     for channel in ["stable", "nightly"] {
         let toolchain_name = &format!("{channel}-jolt-{TOOLCHAIN_VERSION}");
         // Remove the linked toolchain from rustup
@@ -245,7 +214,6 @@
                 String::from_utf8(output.stderr)?
             );
         }
->>>>>>> 06bfc4c0
 
         // Remove the unpacked toolchain directory
         let link_path = jolt_dir().join(format!("{channel}/rust/build/host/stage2"));
@@ -263,11 +231,7 @@
         fs::remove_file(&tag_file)?;
     }
 
-<<<<<<< HEAD
-    println!("\"riscv64imac-jolt-zkvm-elf\" toolchain uninstalled successfully");
-=======
     println!("\"Jolt\" toolchain uninstalled successfully");
->>>>>>> 06bfc4c0
     Ok(())
 }
 
