use crate::field::JoltField;
use crate::host;
use crate::subprotocols::twist::{TwistAlgorithm, TwistProof};
use crate::utils::math::Math;
use crate::utils::transcript::{KeccakTranscript, Transcript};
use crate::zkvm::JoltVerifierPreprocessing;
use crate::zkvm::{Jolt, JoltRV32IM};
use ark_bn254::Fr;
use ark_std::test_rng;
use rand_core::RngCore;
use rand_distr::{Distribution, Zipf};

#[derive(Debug, Copy, Clone, clap::ValueEnum)]
pub enum BenchType {
    Fibonacci,
    Sha2,
    Sha3,
    Sha2Chain,
    Shout,
    Twist,
}

<<<<<<< HEAD
/// Dynamic Extension Code
use tracer::emulator::cpu::Cpu;
use tracer::instruction::inline::INLINE;
use tracer::instruction::{RISCVInstruction, RV32IMInstruction};
use tracer::{register_inline, list_registered_inlines};

use crate::benches::{executor, virtual_generator};


// Initialize and register inlines
pub fn init_inlines() -> Result<(), String> {
    // Register SHA256 with funct7=0x00 (matching the SDK's assembly instruction)
    register_inline(
        0x00,
        0x00,
        "SHA256_INLINE",
        std::boxed::Box::new(executor::sha2_exec),
        std::boxed::Box::new(virtual_generator::sha2_virtual_sequence_builder),
    )?;

    // Also register with funct7=0x01 for compatibility
    register_inline(
        0x01,
        0x00,
        "SHA256_INIT_INLINE",
        std::boxed::Box::new(executor::sha2_init_exec),
        std::boxed::Box::new(virtual_generator::sha2_init_virtual_sequence_builder),
    )?;

    Ok(())
}

#[ctor::ctor]
fn auto_register() {
    if let Err(e) = init_inlines() {
        eprintln!("Failed to register inlines: {}", e);
    }
}

#[allow(unreachable_patterns)] // good errors on new BenchTypes
pub fn benchmarks(
    pcs_type: PCSType,
    bench_type: BenchType,
) -> Vec<(tracing::Span, Box<dyn FnOnce()>)> {
    match pcs_type {
        PCSType::Dory => match bench_type {
            BenchType::Sha2 => sha2::<Fr, Dory<KeccakTranscript>, KeccakTranscript>(),
            BenchType::Sha3 => sha3::<Fr, Dory<KeccakTranscript>, KeccakTranscript>(),
            BenchType::Sha2Chain => sha2chain::<Fr, Dory<KeccakTranscript>, KeccakTranscript>(),
            BenchType::Fibonacci => fibonacci::<Fr, Dory<KeccakTranscript>, KeccakTranscript>(),
            BenchType::Shout => shout::<Fr, KeccakTranscript>(),
            BenchType::Twist => twist::<Fr, KeccakTranscript>(),
            BenchType::SparseDenseShout => sparse_dense_shout::<Fr, KeccakTranscript>(),
            _ => panic!("BenchType does not have a mapping"),
        },
        PCSType::HyperKZG => match bench_type {
            BenchType::Sha2 => sha2::<Fr, HyperKZG<Bn254, KeccakTranscript>, KeccakTranscript>(),
            BenchType::Sha3 => sha3::<Fr, HyperKZG<Bn254, KeccakTranscript>, KeccakTranscript>(),
            BenchType::Sha2Chain => {
                sha2chain::<Fr, HyperKZG<Bn254, KeccakTranscript>, KeccakTranscript>()
            }
            BenchType::Fibonacci => {
                fibonacci::<Fr, HyperKZG<Bn254, KeccakTranscript>, KeccakTranscript>()
            }
            BenchType::Shout => shout::<Fr, KeccakTranscript>(),
            BenchType::Twist => twist::<Fr, KeccakTranscript>(),
            BenchType::SparseDenseShout => sparse_dense_shout::<Fr, KeccakTranscript>(),
            _ => panic!("BenchType does not have a mapping"),
        },
        _ => panic!("PCS Type does not have a mapping"),
=======
pub fn benchmarks(bench_type: BenchType) -> Vec<(tracing::Span, Box<dyn FnOnce()>)> {
    match bench_type {
        BenchType::Sha2 => sha2(),
        BenchType::Sha3 => sha3(),
        BenchType::Sha2Chain => sha2_chain(),
        BenchType::Fibonacci => fibonacci(),
        BenchType::Shout => shout(),
        BenchType::Twist => twist::<Fr, KeccakTranscript>(),
>>>>>>> 083460f8
    }
}

fn shout() -> Vec<(tracing::Span, Box<dyn FnOnce()>)> {
    todo!()
}

fn twist<F, ProofTranscript>() -> Vec<(tracing::Span, Box<dyn FnOnce()>)>
where
    F: JoltField,
    ProofTranscript: Transcript,
{
    let small_value_lookup_tables = F::compute_lookup_tables();
    F::initialize_lookup_tables(small_value_lookup_tables);

    let mut tasks = Vec::new();

    const K: usize = 1 << 10;
    const T: usize = 1 << 20;
    const ZIPF_S: f64 = 0.0;
    let zipf = Zipf::new(K as u64, ZIPF_S).unwrap();

    let mut rng = test_rng();

    let mut registers = [0u32; K];
    let mut read_addresses: Vec<usize> = Vec::with_capacity(T);
    let mut read_values: Vec<u32> = Vec::with_capacity(T);
    let mut write_addresses: Vec<usize> = Vec::with_capacity(T);
    let mut write_values: Vec<u32> = Vec::with_capacity(T);
    let mut write_increments: Vec<i64> = Vec::with_capacity(T);
    for _ in 0..T {
        // Random read register
        let read_address = zipf.sample(&mut rng) as usize - 1;
        // Random write register
        let write_address = zipf.sample(&mut rng) as usize - 1;
        read_addresses.push(read_address);
        write_addresses.push(write_address);
        // Read the value currently in the read register
        read_values.push(registers[read_address]);
        // Random write value
        let write_value = rng.next_u32();
        write_values.push(write_value);
        // The increment is the difference between the new value and the old value
        let write_increment = (write_value as i64) - (registers[write_address] as i64);
        write_increments.push(write_increment);
        // Write the new value to the write register
        registers[write_address] = write_value;
    }

    let mut prover_transcript = ProofTranscript::new(b"test_transcript");
    let r: Vec<F> = prover_transcript.challenge_vector(K.log_2());
    let r_prime: Vec<F> = prover_transcript.challenge_vector(T.log_2());

    let task = move || {
        let _proof = TwistProof::prove(
            read_addresses,
            read_values,
            write_addresses,
            write_values,
            write_increments,
            r.clone(),
            r_prime.clone(),
            &mut prover_transcript,
            TwistAlgorithm::Local,
        );
    };

    tasks.push((
        tracing::info_span!("Twist d=1"),
        Box::new(task) as Box<dyn FnOnce()>,
    ));

    tasks
}

fn fibonacci() -> Vec<(tracing::Span, Box<dyn FnOnce()>)> {
    prove_example("fibonacci-guest", postcard::to_stdvec(&400000u32).unwrap())
}

fn sha2() -> Vec<(tracing::Span, Box<dyn FnOnce()>)> {
    prove_example("sha2-guest", postcard::to_stdvec(&vec![5u8; 2048]).unwrap())
}

fn sha3() -> Vec<(tracing::Span, Box<dyn FnOnce()>)> {
    prove_example("sha3-guest", postcard::to_stdvec(&vec![5u8; 2048]).unwrap())
}

fn sha2_chain() -> Vec<(tracing::Span, Box<dyn FnOnce()>)> {
    let mut inputs = vec![];
    inputs.append(&mut postcard::to_stdvec(&[5u8; 32]).unwrap());
    inputs.append(&mut postcard::to_stdvec(&1000u32).unwrap());
    prove_example("sha2-chain-guest", inputs)
}

fn prove_example(
    example_name: &str,
    serialized_input: Vec<u8>,
) -> Vec<(tracing::Span, Box<dyn FnOnce()>)> {
    let mut tasks = Vec::new();
    let mut program = host::Program::new(example_name);
<<<<<<< HEAD
    let inputs = postcard::to_stdvec(input).unwrap();

    let task = move || {
        let (trace, final_memory_state, io_device) = program.trace(&inputs);
        let (bytecode, init_memory_state) = program.decode();

        println!(
            "Trace Length: {}  ----   Bytecode Length: {}",
            trace.len(),
            bytecode.len()
        );

        let preprocessing: JoltProverPreprocessing<F, PCS, ProofTranscript> =
            RV32IJoltVM::prover_preprocess(
                bytecode.clone(),
                io_device.memory_layout.clone(),
                init_memory_state,
                1 << 18,
                1 << 18,
                1 << 20,
            );

        let (jolt_proof, program_io, _) = <RV32IJoltVM as Jolt<32, _, PCS, ProofTranscript>>::prove(
            io_device,
            trace,
            final_memory_state,
            preprocessing.clone(),
        );

        let verifier_preprocessing =
            JoltVerifierPreprocessing::<F, PCS, ProofTranscript>::from(&preprocessing);

        println!("Proof sizing:");
        serialize_and_print_size("jolt_proof", &jolt_proof);
        serialize_and_print_size(" jolt_proof.commitments", &jolt_proof.commitments);
        serialize_and_print_size(" jolt_proof.r1cs", &jolt_proof.r1cs);
        serialize_and_print_size(" jolt_proof.bytecode", &jolt_proof.bytecode);
        serialize_and_print_size(" jolt_proof.ram", &jolt_proof.ram);
        serialize_and_print_size(" jolt_proof.registers", &jolt_proof.registers);
        serialize_and_print_size(
            " jolt_proof.instruction_lookups",
            &jolt_proof.instruction_lookups,
        );
        serialize_and_print_size(" jolt_proof.opening_proof", &jolt_proof.opening_proof);

        let verification_result =
            RV32IJoltVM::verify(verifier_preprocessing, jolt_proof, program_io, None);
        assert!(
            verification_result.is_ok(),
            "Verification failed with error: {:?}",
            verification_result.err()
        );
    };

    tasks.push((
        tracing::info_span!("Example_E2E"),
        Box::new(task) as Box<dyn FnOnce()>,
    ));

    tasks
}

fn sha2chain<F, PCS, ProofTranscript>() -> Vec<(tracing::Span, Box<dyn FnOnce()>)>
where
    F: JoltField,
    PCS: CommitmentScheme<ProofTranscript, Field = F>,
    ProofTranscript: Transcript,
{
    let mut tasks = Vec::new();
    let mut program = host::Program::new("sha2-chain-guest");

    let mut inputs = vec![];
    inputs.append(&mut postcard::to_stdvec(&[5u8; 32]).unwrap());
    inputs.append(&mut postcard::to_stdvec(&1500u32).unwrap());
=======
    let (bytecode, init_memory_state, _) = program.decode();
    let (_, _, program_io) = program.trace(&serialized_input);
>>>>>>> 083460f8

    let task = move || {
        let preprocessing = JoltRV32IM::prover_preprocess(
            bytecode.clone(),
            program_io.memory_layout.clone(),
            init_memory_state,
            1 << 24,
        );

        let (jolt_proof, program_io, _) =
            JoltRV32IM::prove(&preprocessing, &mut program, &serialized_input);

        let verifier_preprocessing = JoltVerifierPreprocessing::from(&preprocessing);
        let verification_result =
            JoltRV32IM::verify(&verifier_preprocessing, jolt_proof, program_io, None);
        assert!(
            verification_result.is_ok(),
            "Verification failed with error: {:?}",
            verification_result.err()
        );
    };

    tasks.push((
        tracing::info_span!("Example_E2E"),
        Box::new(task) as Box<dyn FnOnce()>,
    ));

    tasks
}<|MERGE_RESOLUTION|>--- conflicted
+++ resolved
@@ -20,7 +20,6 @@
     Twist,
 }
 
-<<<<<<< HEAD
 /// Dynamic Extension Code
 use tracer::emulator::cpu::Cpu;
 use tracer::instruction::inline::INLINE;
@@ -60,38 +59,6 @@
     }
 }
 
-#[allow(unreachable_patterns)] // good errors on new BenchTypes
-pub fn benchmarks(
-    pcs_type: PCSType,
-    bench_type: BenchType,
-) -> Vec<(tracing::Span, Box<dyn FnOnce()>)> {
-    match pcs_type {
-        PCSType::Dory => match bench_type {
-            BenchType::Sha2 => sha2::<Fr, Dory<KeccakTranscript>, KeccakTranscript>(),
-            BenchType::Sha3 => sha3::<Fr, Dory<KeccakTranscript>, KeccakTranscript>(),
-            BenchType::Sha2Chain => sha2chain::<Fr, Dory<KeccakTranscript>, KeccakTranscript>(),
-            BenchType::Fibonacci => fibonacci::<Fr, Dory<KeccakTranscript>, KeccakTranscript>(),
-            BenchType::Shout => shout::<Fr, KeccakTranscript>(),
-            BenchType::Twist => twist::<Fr, KeccakTranscript>(),
-            BenchType::SparseDenseShout => sparse_dense_shout::<Fr, KeccakTranscript>(),
-            _ => panic!("BenchType does not have a mapping"),
-        },
-        PCSType::HyperKZG => match bench_type {
-            BenchType::Sha2 => sha2::<Fr, HyperKZG<Bn254, KeccakTranscript>, KeccakTranscript>(),
-            BenchType::Sha3 => sha3::<Fr, HyperKZG<Bn254, KeccakTranscript>, KeccakTranscript>(),
-            BenchType::Sha2Chain => {
-                sha2chain::<Fr, HyperKZG<Bn254, KeccakTranscript>, KeccakTranscript>()
-            }
-            BenchType::Fibonacci => {
-                fibonacci::<Fr, HyperKZG<Bn254, KeccakTranscript>, KeccakTranscript>()
-            }
-            BenchType::Shout => shout::<Fr, KeccakTranscript>(),
-            BenchType::Twist => twist::<Fr, KeccakTranscript>(),
-            BenchType::SparseDenseShout => sparse_dense_shout::<Fr, KeccakTranscript>(),
-            _ => panic!("BenchType does not have a mapping"),
-        },
-        _ => panic!("PCS Type does not have a mapping"),
-=======
 pub fn benchmarks(bench_type: BenchType) -> Vec<(tracing::Span, Box<dyn FnOnce()>)> {
     match bench_type {
         BenchType::Sha2 => sha2(),
@@ -100,7 +67,6 @@
         BenchType::Fibonacci => fibonacci(),
         BenchType::Shout => shout(),
         BenchType::Twist => twist::<Fr, KeccakTranscript>(),
->>>>>>> 083460f8
     }
 }
 
@@ -201,85 +167,8 @@
 ) -> Vec<(tracing::Span, Box<dyn FnOnce()>)> {
     let mut tasks = Vec::new();
     let mut program = host::Program::new(example_name);
-<<<<<<< HEAD
-    let inputs = postcard::to_stdvec(input).unwrap();
-
-    let task = move || {
-        let (trace, final_memory_state, io_device) = program.trace(&inputs);
-        let (bytecode, init_memory_state) = program.decode();
-
-        println!(
-            "Trace Length: {}  ----   Bytecode Length: {}",
-            trace.len(),
-            bytecode.len()
-        );
-
-        let preprocessing: JoltProverPreprocessing<F, PCS, ProofTranscript> =
-            RV32IJoltVM::prover_preprocess(
-                bytecode.clone(),
-                io_device.memory_layout.clone(),
-                init_memory_state,
-                1 << 18,
-                1 << 18,
-                1 << 20,
-            );
-
-        let (jolt_proof, program_io, _) = <RV32IJoltVM as Jolt<32, _, PCS, ProofTranscript>>::prove(
-            io_device,
-            trace,
-            final_memory_state,
-            preprocessing.clone(),
-        );
-
-        let verifier_preprocessing =
-            JoltVerifierPreprocessing::<F, PCS, ProofTranscript>::from(&preprocessing);
-
-        println!("Proof sizing:");
-        serialize_and_print_size("jolt_proof", &jolt_proof);
-        serialize_and_print_size(" jolt_proof.commitments", &jolt_proof.commitments);
-        serialize_and_print_size(" jolt_proof.r1cs", &jolt_proof.r1cs);
-        serialize_and_print_size(" jolt_proof.bytecode", &jolt_proof.bytecode);
-        serialize_and_print_size(" jolt_proof.ram", &jolt_proof.ram);
-        serialize_and_print_size(" jolt_proof.registers", &jolt_proof.registers);
-        serialize_and_print_size(
-            " jolt_proof.instruction_lookups",
-            &jolt_proof.instruction_lookups,
-        );
-        serialize_and_print_size(" jolt_proof.opening_proof", &jolt_proof.opening_proof);
-
-        let verification_result =
-            RV32IJoltVM::verify(verifier_preprocessing, jolt_proof, program_io, None);
-        assert!(
-            verification_result.is_ok(),
-            "Verification failed with error: {:?}",
-            verification_result.err()
-        );
-    };
-
-    tasks.push((
-        tracing::info_span!("Example_E2E"),
-        Box::new(task) as Box<dyn FnOnce()>,
-    ));
-
-    tasks
-}
-
-fn sha2chain<F, PCS, ProofTranscript>() -> Vec<(tracing::Span, Box<dyn FnOnce()>)>
-where
-    F: JoltField,
-    PCS: CommitmentScheme<ProofTranscript, Field = F>,
-    ProofTranscript: Transcript,
-{
-    let mut tasks = Vec::new();
-    let mut program = host::Program::new("sha2-chain-guest");
-
-    let mut inputs = vec![];
-    inputs.append(&mut postcard::to_stdvec(&[5u8; 32]).unwrap());
-    inputs.append(&mut postcard::to_stdvec(&1500u32).unwrap());
-=======
     let (bytecode, init_memory_state, _) = program.decode();
     let (_, _, program_io) = program.trace(&serialized_input);
->>>>>>> 083460f8
 
     let task = move || {
         let preprocessing = JoltRV32IM::prover_preprocess(
