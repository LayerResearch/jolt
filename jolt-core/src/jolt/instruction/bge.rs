use ark_ff::PrimeField;

use super::{slt::SLTInstruction, JoltInstruction};
use crate::{
  jolt::subtable::{
    eq::EqSubtable, eq_abs::EqAbsSubtable, eq_msb::EqMSBSubtable, gt_msb::GtMSBSubtable,
    lt_abs::LtAbsSubtable, ltu::LtuSubtable, LassoSubtable,
  },
  utils::instruction_utils::chunk_and_concatenate_operands,
};

#[derive(Copy, Clone, Default, Debug)]
pub struct BGEInstruction(pub u64, pub u64);

impl JoltInstruction for BGEInstruction {
  fn combine_lookups<F: PrimeField>(&self, vals: &[F], C: usize, M: usize) -> F {
    // 1 - LTS(x, y) =
    F::one() - SLTInstruction(self.0, self.1).combine_lookups(vals, C, M)
  }

  fn g_poly_degree(&self, C: usize) -> usize {
    C
  }

  fn subtables<F: PrimeField>(&self, _: usize) -> Vec<Box<dyn LassoSubtable<F>>> {
    vec![
      Box::new(GtMSBSubtable::new()),
      Box::new(EqMSBSubtable::new()),
      Box::new(LtuSubtable::new()),
      Box::new(EqSubtable::new()),
      Box::new(LtAbsSubtable::new()),
      Box::new(EqAbsSubtable::new()),
    ]
  }

  fn to_indices(&self, C: usize, log_M: usize) -> Vec<usize> {
    chunk_and_concatenate_operands(self.0, self.1, C, log_M)
  }
}

#[cfg(test)]
mod test {
  use ark_curve25519::Fr;
  use ark_std::{test_rng, One};
  use rand_chacha::rand_core::RngCore;

  use crate::{jolt::instruction::JoltInstruction, jolt_instruction_test};

  use super::BGEInstruction;

  #[test]
  fn bge_instruction_e2e() {
    let mut rng = test_rng();
    const C: usize = 8;
    const M: usize = 1 << 16;

    for _ in 0..256 {
      let x = rng.next_u64() as i64;
      let y = rng.next_u64() as i64;
<<<<<<< HEAD
      jolt_instruction_test!(BGEInstruction(x, y), (x >= y).into());
      assert_eq!(BGEInstruction(x, y).lookup_entry::<Fr>(C, M), (x >= y).into());
    }
    for _ in 0..256 {
      let x = rng.next_u64() as i64;
      jolt_instruction_test!(BGEInstruction(x, x), Fr::one());
      assert_eq!(BGEInstruction(x, x).lookup_entry::<Fr>(C, M), Fr::one());
=======
      jolt_instruction_test!(BGEInstruction(x as u64, y as u64), (x >= y).into());
    }
    for _ in 0..256 {
      let x = rng.next_u64() as i64;
      jolt_instruction_test!(BGEInstruction(x as u64, x as u64), Fr::one());
>>>>>>> 7c4d73ba
    }
  }
}<|MERGE_RESOLUTION|>--- conflicted
+++ resolved
@@ -57,21 +57,14 @@
     for _ in 0..256 {
       let x = rng.next_u64() as i64;
       let y = rng.next_u64() as i64;
-<<<<<<< HEAD
-      jolt_instruction_test!(BGEInstruction(x, y), (x >= y).into());
-      assert_eq!(BGEInstruction(x, y).lookup_entry::<Fr>(C, M), (x >= y).into());
-    }
-    for _ in 0..256 {
-      let x = rng.next_u64() as i64;
-      jolt_instruction_test!(BGEInstruction(x, x), Fr::one());
-      assert_eq!(BGEInstruction(x, x).lookup_entry::<Fr>(C, M), Fr::one());
-=======
+      
       jolt_instruction_test!(BGEInstruction(x as u64, y as u64), (x >= y).into());
+      assert_eq!(BGEInstruction(x as u64, y as u64).lookup_entry::<Fr>(C, M), (x >= y).into());
     }
     for _ in 0..256 {
       let x = rng.next_u64() as i64;
       jolt_instruction_test!(BGEInstruction(x as u64, x as u64), Fr::one());
->>>>>>> 7c4d73ba
+      assert_eq!(BGEInstruction(x as u64, x as u64).lookup_entry::<Fr>(C, M), Fr::one());
     }
   }
 }