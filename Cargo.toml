[package]
name = "jolt"
version = "0.1.0"
authors = [
    # author of original Spartan paper and code base
    "Srinath Setty <srinath@microsoft.com>",
    # authors who contributed to the Arkworks Spartan fork
    "Zhenfei Zhang <zhenfei.zhang@hotmail.com>",
    # authors who contributed to Lasso/Jolt
    "Michael Zhu <mzhu@a16z.com>",
    "Sam Ragsdale <sragsdale@a16z.com>",
    "Noah Citron <ncitron@a16z.com>",
    "Arasu Arun <arasu.arun5@gmail.com>",
    "Quang Dao <dvquang85@gmail.com>",
]
edition = "2021"
description = "The lookup singularity. Based on Spartan; built on Arkworks."
documentation = "https://github.com/a16z/jolt/README.md"
repository = "https://github.com/a16z/jolt"
license-file = "LICENSE"
keywords = ["SNARK", "cryptography", "proofs"]

[workspace]
members = [
    "jolt-core",
<<<<<<< HEAD
=======
    "jolt-inlines/sha2",
    "jolt-inlines/keccak256",
>>>>>>> 549e1199
    "tracer",
    "common",
    "jolt-platform",
    "jolt-sdk",
    "jolt-sdk/macros",
<<<<<<< HEAD
    "jolt-verifier",
    "jolt-inlines/sha2",
    "jolt-inlines/bigint",
=======
>>>>>>> 549e1199
    "examples/btreemap/host",
    "examples/btreemap/guest",
    "examples/collatz",
    "examples/collatz/guest",
    "examples/fibonacci",
    "examples/fibonacci/guest",
    "examples/sha2-ex",
    "examples/sha2-ex/guest",
    "examples/sha3-ex",
    "examples/sha3-ex/guest",
    "examples/sha2-chain",
    "examples/sha2-chain/guest",
    "examples/sha3-chain",
    "examples/sha3-chain/guest",
    "examples/multi-function",
    "examples/multi-function/guest",
    "examples/alloc",
    "examples/alloc/guest",
    "examples/stdlib",
    "examples/stdlib/guest",
    "examples/muldiv",
    "examples/muldiv/guest",
    "examples/overflow",
    "examples/overflow/guest",
    "examples/memory-ops",
    "examples/memory-ops/guest",
<<<<<<< HEAD
    "examples/big-int",
    "examples/big-int/guest",
=======
    "examples/verifier",
    "examples/verifier/guest",
    "examples/recursion",
    "examples/recursion/guest",
>>>>>>> 549e1199
]

[features]
host = ["jolt-sdk/host"]

[lib]
path = "./src/lib.rs"

[[bin]]
name = "jolt"
path = "./src/main.rs"

[dependencies]
clap = { version = "4.5.4", features = ["derive"] }
eyre = "0.6.12"
rand = "0.8.5"
sysinfo = "0.30.8"
syn = { version = "1.0.0", features = ["full"] }
serde = { version = "1.0", features = ["derive"] }
rmp-serde = "1.3.0"
toml_edit = "0.22.14"

jolt-sdk = { path = "./jolt-sdk" }
jolt-core = { path = "./jolt-core" }
tracer = { path = "./tracer" }
common = { path = "./common" }

[profile.test]
opt-level = 3
lto = "off"

[profile.release]
debug = 1
lto = "fat"

[profile.build-fast]
inherits = "release"
incremental = true
lto = "off"
overflow-checks = true

[profile.guest]
inherits = "release"
debug = false

[patch.crates-io]
ark-ff = { git = "https://github.com/a16z/arkworks-algebra", branch = "dev/twist-shout" }
ark-ec = { git = "https://github.com/a16z/arkworks-algebra", branch = "dev/twist-shout" }
ark-serialize = { git = "https://github.com/a16z/arkworks-algebra", branch = "dev/twist-shout" }
ark-bn254 = { git = "https://github.com/a16z/arkworks-algebra", branch = "dev/twist-shout" }
allocative = { git = "https://github.com/0xAndoroid/allocative", branch = "fix/impl-for-u128" }

[workspace.metadata.cargo-machete]
ignored = ["jolt-sdk"]

[workspace.dependencies]
spinners = { version = "4.1.1", default-features = false }<|MERGE_RESOLUTION|>--- conflicted
+++ resolved
@@ -23,22 +23,13 @@
 [workspace]
 members = [
     "jolt-core",
-<<<<<<< HEAD
-=======
     "jolt-inlines/sha2",
     "jolt-inlines/keccak256",
->>>>>>> 549e1199
     "tracer",
     "common",
     "jolt-platform",
     "jolt-sdk",
     "jolt-sdk/macros",
-<<<<<<< HEAD
-    "jolt-verifier",
-    "jolt-inlines/sha2",
-    "jolt-inlines/bigint",
-=======
->>>>>>> 549e1199
     "examples/btreemap/host",
     "examples/btreemap/guest",
     "examples/collatz",
@@ -65,15 +56,12 @@
     "examples/overflow/guest",
     "examples/memory-ops",
     "examples/memory-ops/guest",
-<<<<<<< HEAD
-    "examples/big-int",
-    "examples/big-int/guest",
-=======
     "examples/verifier",
     "examples/verifier/guest",
     "examples/recursion",
     "examples/recursion/guest",
->>>>>>> 549e1199
+    "examples/big-int",
+    "examples/big-int/guest",
 ]
 
 [features]
