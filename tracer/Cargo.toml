[package]
name = "tracer"
version = "0.2.0"
authors = [
    # author of the original riscv-rust codebase
    "Takahiro <hogehoge@gachapin.jp>",
    # authors of the modifications for Jolt
    "Michael Zhu <mzhu@a16z.com>",
    "Sam Ragsdale <sragsdale@a16z.com>",
    "Noah Citron <ncitron@a16z.com>",
]
description = "RISC-V emulator for Jolt"
license = "MIT"
homepage = "https://github.com/a16z/jolt/README.md"
repository = "https://github.com/a16z/jolt"
edition = "2021"

[[bin]]
name = "jolt-emu"
path = "src/main.rs"

[features]
default = ["std"]
std = ["common/std", "fnv/std", "object/std", "tracing/std", "postcard/use-std"]

[dependencies]
fnv = { version = "1.0.7", default-features = false }
object = { version = "0.36.7", features = [
    "build_core",
    "elf",
], default-features = false }
tracing = { version = "0.1.41", features = [
    "attributes",
], default-features = false }
ark-serialize = { version = "0.5.0", features = ["derive"] }
derive_more = { version = "2.0.1", features = ["from"] }
serde = { version = "1.0.193", features = ["derive"] }
serde_json = "1.0.108"
strum_macros = "0.26.4"
strum = "0.26.3"
rand = "0.7.3"
paste = "1.0.15"
itertools = "0.10.0"
tracing-subscriber = "0.3"
clap = { version = "4.4", features = ["derive"] }
common = { path = "../common", default-features = false }
<<<<<<< HEAD
lazy_static = "1.4"
=======
postcard = { version = "1.0.8", default-features = false }
lazy_static = "1.4"
>>>>>>> 15848445
<|MERGE_RESOLUTION|>--- conflicted
+++ resolved
@@ -44,9 +44,5 @@
 tracing-subscriber = "0.3"
 clap = { version = "4.4", features = ["derive"] }
 common = { path = "../common", default-features = false }
-<<<<<<< HEAD
-lazy_static = "1.4"
-=======
 postcard = { version = "1.0.8", default-features = false }
 lazy_static = "1.4"
->>>>>>> 15848445
