--- conflicted
+++ resolved
@@ -70,19 +70,13 @@
         // So: MULHSU(rs1, rs2) = MULHU(rs1_unsigned, rs2) - rs2
 
         // Virtual registers used in sequence
-<<<<<<< HEAD
-        let v_sx = virtual_register_index(0) as usize;
-        let v_sx_0 = virtual_register_index(1) as usize;
-        let v_rs1 = virtual_register_index(2) as usize;
-        let v_hi = virtual_register_index(3) as usize;
-        let v_lo = virtual_register_index(4) as usize;
-        let v_tmp = virtual_register_index(5) as usize;
-        let v_carry = virtual_register_index(6) as usize;
-=======
         let v_sx = virtual_register_index(0);
-        let v_1 = virtual_register_index(1);
-        let v_2 = virtual_register_index(2);
->>>>>>> 1c669b0e
+        let v_sx_0 = virtual_register_index(1);
+        let v_rs1 = virtual_register_index(2);
+        let v_hi = virtual_register_index(3);
+        let v_lo = virtual_register_index(4);
+        let v_tmp = virtual_register_index(5);
+        let v_carry = virtual_register_index(6);
 
         let mut sequence = vec![];
 
