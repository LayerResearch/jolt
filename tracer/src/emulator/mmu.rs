--- conflicted
+++ resolved
@@ -6,17 +6,8 @@
 
 extern crate fnv;
 
-<<<<<<< HEAD
 use crate::instruction::{RAMRead, RAMWrite};
-use common::jolt_device::JoltDevice;
-=======
-use crate::trace::Tracer;
-#[cfg(not(feature = "std"))]
-use alloc::rc::Rc;
-use common::rv_trace::{JoltDevice, MemoryConfig, MemoryState};
-#[cfg(feature = "std")]
-use std::rc::Rc;
->>>>>>> 1a6227a9
+use common::jolt_device::{JoltDevice, MemoryConfig};
 
 #[cfg(feature = "std")]
 use self::fnv::FnvHashMap;
@@ -124,12 +115,7 @@
             plic: Plic::new(),
             clint: Clint::new(),
             uart: Uart::new(terminal),
-<<<<<<< HEAD
-            jolt_device: JoltDevice::new(0, 0),
-=======
             jolt_device: JoltDevice::new(&MemoryConfig::default()),
-            tracer,
->>>>>>> 1a6227a9
             mstatus: 0,
             page_cache_enabled: false,
             fetch_page_cache: FnvHashMap::default(),
@@ -262,36 +248,20 @@
     /// # Arguments
     /// * `effective_address` Effective memory address to validate
     #[inline]
-<<<<<<< HEAD
-    fn assert_effective_address(&self, effective_address: u64) {
-        if effective_address < DRAM_BASE {
-            // less then DRAM_BASE and greater then panic => zero_padding region
-            // assert!(
-            //     effective_address <= self.jolt_device.memory_layout.termination,
-            //     "Stack overflow: Attempted to write to 0x{effective_address:X}",
-            // );
-            // less then panic => jolt_device region (i.e. input/output)
-            // assert!(
-            //     self.jolt_device.is_output(effective_address)
-            //         || self.jolt_device.is_panic(effective_address)
-            //         || self.jolt_device.is_termination(effective_address),
-            //     "Unknown memory mapping: 0x{effective_address:X}",
-            // );
-=======
     fn assert_effective_address(&self, ea: u64, is_write: bool) {
         let layout = &self.jolt_device.memory_layout;
         // helper strings
         let (action, verb) = if is_write {
             ("Store", "write to")
         } else {
-            ("Load", "access")
+            ("Load", "read from")
         };
 
         if ea < DRAM_BASE {
-            // below DRAM_BASE is stack or I/O
+            // below DRAM_BASE => stack or I/O
             // bounds‐check against the termination (top) of the stack or I/O region
             assert!(
-                ea <= layout.termination,
+                ea < layout.io_end,
                 "Stack underflow: Attempted to {verb} 0x{ea:X}. Out of bounds.\n{layout:#?}",
             );
             // bounds-check against the bottom of the stack
@@ -317,9 +287,8 @@
                 "Illegal device {}: Unknown memory mapping: 0x{ea:X}\n{layout:#?}",
                 action.to_lowercase(),
             );
->>>>>>> 1a6227a9
         } else {
-            // 2) above DRAM_BASE ⇒ heap
+            // above DRAM_BASE ⇒ heap
             assert!(
                 self.memory.validate_address(ea),
                 "Heap overflow: Attempted to {verb} 0x{ea:X}",
@@ -456,13 +425,8 @@
     /// * `v_address` Virtual address
     pub fn load_word(&mut self, v_address: u64) -> Result<(u32, RAMRead), Trap> {
         let effective_address = self.get_effective_address(v_address);
-<<<<<<< HEAD
-        assert!(effective_address % 4 == 0, "Unaligned load_word");
+        assert_eq!(effective_address % 4, 0, "Unaligned load_word");
         let memory_read = self.trace_load(effective_address);
-=======
-        assert_eq!(effective_address % 4, 0, "Unaligned load_word");
-        self.trace_load(effective_address);
->>>>>>> 1a6227a9
         match self.load_bytes(v_address, 4) {
             Ok(data) => Ok((data as u32, memory_read)),
             Err(e) => Err(e),
@@ -476,12 +440,8 @@
     /// * `v_address` Virtual address
     pub fn load_doubleword(&mut self, v_address: u64) -> Result<u64, Trap> {
         let effective_address = self.get_effective_address(v_address);
-<<<<<<< HEAD
-        assert!(effective_address % 8 == 0, "Unaligned load_doubleword");
-=======
         assert_eq!(effective_address % 8, 0, "Unaligned load_doubleword");
         self.trace_load(effective_address);
->>>>>>> 1a6227a9
         match self.load_bytes(v_address, 8) {
             Ok(data) => Ok(data),
             Err(e) => Err(e),
@@ -560,16 +520,10 @@
     /// * `value` data written
     pub fn store_halfword(&mut self, v_address: u64, value: u16) -> Result<RAMWrite, Trap> {
         let effective_address = self.get_effective_address(v_address);
-<<<<<<< HEAD
-        assert!(effective_address % 2 == 0, "Unaligned store_halfword");
+        assert_eq!(effective_address % 2, 0, "Unaligned store_halfword");
         let memory_write = self.trace_store_halfword(effective_address, value as u64);
         self.store_bytes(v_address, value as u64, 2)?;
         Ok(memory_write)
-=======
-        assert_eq!(effective_address % 2, 0, "Unaligned store_halfword");
-        self.trace_store_halfword(effective_address, value as u64);
-        self.store_bytes(v_address, value as u64, 2)
->>>>>>> 1a6227a9
     }
 
     /// Stores four bytes. This method takes virtual address and translates
@@ -580,16 +534,10 @@
     /// * `value` data written
     pub fn store_word(&mut self, v_address: u64, value: u32) -> Result<RAMWrite, Trap> {
         let effective_address = self.get_effective_address(v_address);
-<<<<<<< HEAD
-        assert!(effective_address % 4 == 0, "Unaligned store_word");
+        assert_eq!(effective_address % 4, 0, "Unaligned store_word");
         let memory_write = self.trace_store(effective_address, value as u64);
         self.store_bytes(v_address, value as u64, 4)?;
         Ok(memory_write)
-=======
-        assert_eq!(effective_address % 4, 0, "Unaligned store_word");
-        self.trace_store(effective_address, value as u64);
-        self.store_bytes(v_address, value as u64, 4)
->>>>>>> 1a6227a9
     }
 
     /// Stores eight bytes. This method takes virtual address and translates
@@ -625,17 +573,17 @@
                 0x0C000000..=0x0fffffff => self.plic.load(effective_address),
                 0x10000000..=0x100000ff => self.uart.load(effective_address),
                 0x10001000..=0x10001FFF => self.disk.load(effective_address),
-<<<<<<< HEAD
-                _ => self.jolt_device.load(effective_address),
-=======
                 _ => {
-                    if self.jolt_device.is_input(effective_address) {
+                    if self.jolt_device.is_input(effective_address)
+                        || self.jolt_device.is_output(effective_address)
+                        || self.jolt_device.is_panic(effective_address)
+                        || self.jolt_device.is_termination(effective_address)
+                    {
                         self.jolt_device.load(effective_address)
                     } else {
                         panic!("Load Failed: Unknown memory mapping {effective_address:X}.");
                     }
                 }
->>>>>>> 1a6227a9
             },
         }
     }
@@ -672,13 +620,8 @@
     /// Records the state of the memory word containing the accessed byte
     /// before and after the store instruction. The memory state is used in Jolt to
     /// construct the witnesses in `read_write_memory.rs`.
-<<<<<<< HEAD
     fn trace_store_byte(&mut self, effective_address: u64, value: u64) -> RAMWrite {
-        self.assert_effective_address(effective_address);
-=======
-    fn trace_store_byte(&mut self, effective_address: u64, value: u64) {
         self.assert_effective_store_address(effective_address);
->>>>>>> 1a6227a9
         let bytes = match self.xlen {
             Xlen::Bit32 => 4,
             Xlen::Bit64 => 8,
@@ -718,13 +661,8 @@
     /// Records the state of the memory word containing the accessed halfword
     /// before and after the store instruction. The memory state is used in Jolt to
     /// construct the witnesses in `read_write_memory.rs`.
-<<<<<<< HEAD
     fn trace_store_halfword(&mut self, effective_address: u64, value: u64) -> RAMWrite {
-        self.assert_effective_address(effective_address);
-=======
-    fn trace_store_halfword(&mut self, effective_address: u64, value: u64) {
         self.assert_effective_store_address(effective_address);
->>>>>>> 1a6227a9
         let bytes = match self.xlen {
             Xlen::Bit32 => 4,
             Xlen::Bit64 => 8,
@@ -764,13 +702,8 @@
     /// Records the state of the accessed memory word before and after the store
     /// instruction. The memory state is used in Jolt to construct the witnesses
     /// in `read_write_memory.rs`.
-<<<<<<< HEAD
     fn trace_store(&mut self, effective_address: u64, value: u64) -> RAMWrite {
-        self.assert_effective_address(effective_address);
-=======
-    fn trace_store(&mut self, effective_address: u64, value: u64) {
         self.assert_effective_store_address(effective_address);
->>>>>>> 1a6227a9
         let bytes = match self.xlen {
             Xlen::Bit32 => 4,
             Xlen::Bit64 => 8,
